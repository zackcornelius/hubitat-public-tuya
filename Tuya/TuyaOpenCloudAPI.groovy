--- conflicted
+++ resolved
@@ -39,16 +39,9 @@
 
 /*
  *  Changelog:
-<<<<<<< HEAD
- *  10/6/21 - 0.1 Initial release
- *  10/8/21 - 0.1.1 - added Scene Switch TS004F productKey:xabckq1v
- *  10/09/21 - 0.1.2 - added Scene Switch TS0044 productKey:vp6clf9d; added battery reports (when the virtual driver supports it)
- *  10/10/21 - 0.1.3 - brightness, temperature, humidity, CO2 sensors
-=======
  *  10/06/21 - 0.1 Initial release
  *  10/08/21 - 0.1.1 - added Scene Switch TS004F productKey:xabckq1v
  *  10/10/21 - 0.1.2 - added Scene Switch TS0044 productKey:vp6clf9d; added battery reports (when the virtual driver supports it)
->>>>>>> e0367e0e
  */
 
 metadata {
@@ -117,8 +110,7 @@
     'temperature': [ 'temp_value', 'temp_value_v2' ],
     'workMode': [ 'work_mode' ],
     'sceneSwitch' : [ 'switch1_value', 'switch2_value', 'switch3_value', 'switch4_value', 'switch_mode2', 'switch_mode3', 'switch_mode4' ],
-    'omniSensor': [ 'bright_value', 'temp_current', 'humidity_value', 'va_humidity', 'bright_sensitivity', 'co2_value', 'battery_percentage' ],
-    'battery' : [ 'battery_percentage', 'va_battery' ] 
+    'battery' : [ 'battery_percentage' ] 
 ]
 
 // Tuya -> Hubitat attributes mappings
@@ -435,10 +427,7 @@
         case 'xdd':   // Ceiling Light
             return [ namespace: 'hubitat', name: 'Generic Component RGBW' ]
         case 'wxkg':    // Scene switch (TS004F in 'Device trigger' mode only; TS0044)
-            return [ namespace: 'hubitat', name: 'Generic Component Central Scene Switch' ] 
-        case 'ldcg':    // brightness, temperature, humidity, CO2 sensors
-        case 'wsdcg' :
-            return [ namespace: 'hubitat', name: 'Generic Component Omni Sensor' ] 
+            return [ namespace: 'hubitat', name: 'Generic Component Central Scene Switch' ]  
         default:
             return [ namespace: 'hubitat', name: 'Generic Component Switch' ]
     }
@@ -549,11 +538,8 @@
 
         if (status.code in tuyaFunctions.brightness && workMode != 'colour') {
             Map bright = deviceFunctions[status.code]
-            if ( bright != null )
-            {
-                Integer value = Math.floor(remap(status.value, bright.min, bright.max, 0, 100))
-                return [ [ name: 'level', value: value, unit: '%', descriptionText: "level is ${value}%" ] ]
-            }
+            Integer value = Math.floor(remap(status.value, bright.min, bright.max, 0, 100))
+            return [ [ name: 'level', value: value, unit: '%', descriptionText: "level is ${value}%" ] ]
         }
 
         if (status.code in tuyaFunctions.colour) {
@@ -616,53 +602,9 @@
         
         if (status.code in tuyaFunctions.battery) {
             def value
-            if ( status.code == 'battery_percentage' || status.code == 'va_battery') {
+            if ( status.code == 'battery_percentage') {
                 log.info "${dw.displayName} battery is ${status.value}%"
                 return [ [ name: 'battery', value: status.value, descriptionText: "battery is ${status.value}%", unit: "%", isStateChange: true ] ]
-            }
-        }
-
-        
-        if (status.code in tuyaFunctions.omniSensor) {
-            String name
-            String value
-            String unut
-            switch (status.code) {
-                case 'bright_value':
-                    name = 'illuminance'
-                    value = status.value
-                    unit = "Lux"
-                    break
-                case 'temp_current':
-                case 'va_temperature':
-                    value = status.value
-                    if (status.code == 'temp_current') 
-                        value = value / 10
-                    name = 'temperature'
-                    unit = "\u00B0"+"${location.temperatureScale}"
-                    break
-                case 'humidity_value':
-                case 'va_humidity':
-                    name = 'humidity'
-                    value = status.value / 10
-                    unit = "RH%"
-                    break
-                case 'co2_value':
-                    name = 'carbonDioxide'
-                    value = status.value
-                    unit = "ppm"
-                    break
-                case 'bright_sensitivity':
-                    name = 'sensitivity'
-                    value = status.value
-                    unit = "%"
-                    break
-                default:
-                    log.warn "unsupported omniSensor status.code ${status.code}"
-            }
-            if ( name != null && value != null) {
-                log.info "${dw.displayName} ${name} is ${value} ${unit}"
-                return [ [ name: name, value: value, descriptionText: "${name} is ${value} ${unit}", unit: unit, isStateChange: true ] ]
             }
         }
 
